import numpy as np
import pandas as pd
import math
from copy import deepcopy
from abc import abstractmethod, ABCMeta
from scipy.interpolate import interp1d
from bids.utils import listify
from itertools import chain
from six import add_metaclass
from bids.utils import matches_entities

try:
    from pandas.core.groupby import _get_grouper
except ImportError:
    from pandas.core.groupby.groupby import _get_grouper


@add_metaclass(ABCMeta)
class BIDSVariable(object):
    ''' Base representation of a column in a BIDS project. '''

    # Columns that define special properties (e.g., onset, duration). These
    # will be stored separately from the main data object, and are accessible
    # as properties on the BIDSVariable instance.
    _property_columns = set()

    def __init__(self, name, values, source):
        self.name = name
        self.values = values
        self.source = source
        self._index_entities()

    def clone(self, data=None, **kwargs):
        ''' Clone (deep copy) the current column, optionally replacing its
        data and/or any other attributes.

        Args:
            data (DataFrame, ndarray): Optional new data to substitute into
                the cloned column. Must have same dimensionality as the
                original.
            kwargs (dict): Optional keyword arguments containing new attribute
                values to set in the copy. E.g., passing `name='my_name'`
                would set the `.name` attribute on the cloned instance to the
                passed value.
        '''
        result = deepcopy(self)
        if data is not None:
            if data.shape != self.values.shape:
                raise ValueError("Replacement data has shape %s; must have "
                                 "same shape as existing data %s." %
                                 (data.shape, self.values.shape))
            result.values = pd.DataFrame(data)

        if kwargs:
            for k, v in kwargs.items():
                setattr(result, k, v)

        # Need to update name on Series as well
        # result.values.name = kwargs.get('name', self.name)
        return result

    def filter(self, filters=None, query=None, strict=False, inplace=False):
        ''' Returns a copy of the current Variable with only rows that match
        the filters retained.

        Args:
            filters (dict): Dictionary of filters to apply. Keys can be either
                'amplitude' or any named entity. Values must be single values
                or lists.
            query (str): Optional query string to pass to df.query(). Will not
                be validated in any way, so must have valid column names. Takes
                precedence over filters in the event that both are passed.
            strict (bool): By default, keys in 'filters' that cannot be found
                in the Variable will be silently ignored. If strict=True, None
                will be returned in such cases.
            inplace (bool): If True, filtering is performed in place. If False,
                a filtered copy of the Variable is returned.

        Returns:
            A BIDSVariable, or None if no rows are left after filtering.
        '''

        if filters is None and query is None:
            raise ValueError("Either the 'filters' or the 'query' argument "
                             "must be provided!")

        if filters is not None and query is None:
            query = []
            for name, val in filters.items():
                if name != 'amplitude' and name not in self.index.columns:
                    if strict:
                        return None
                    continue
                oper = 'in' if isinstance(val, (list, tuple)) else '=='
                q = '{name} {oper} {val}'.format(name=name, oper=oper,
                                                 val=repr(val))
                query.append(q)
            query = ' and '.join(query)

        var = self if inplace else self.clone()

        if query:
            inds = self.to_df().query(query).index

            var.values = var.values.loc[inds]
            var.index = var.index.loc[inds]
            if hasattr(self, '_build_entity_index'):
                var._build_entity_index()

        if not inplace:
            return var

    @classmethod
    def merge(cls, variables, name=None, **kwargs):
        ''' Merge/concatenate a list of variables along the row axis.

        Args:
            variables (list): A list of Variables to merge.
            name (str): Optional name to assign to the output Variable. By
                default, uses the same name as the input variables.
            kwargs: Optional keyword arguments to pass onto the class-specific
                merge() call. See merge_variables docstring for details.

        Returns:
            A single BIDSVariable of the same class as the input variables.

        Notes: see merge_variables docstring for additional details.
        '''

        variables = listify(variables)
        if len(variables) == 1:
            return variables[0]

        var_names = set([v.name for v in variables])
        if len(var_names) > 1:
            raise ValueError("Columns with different names cannot be merged. "
                             "Column names provided: %s" % var_names)

        if name is None:
            name = variables[0].name

        return cls._merge(variables, name, **kwargs)

    @classmethod
    @abstractmethod
    def _merge(cls, variables, name, **kwargs):
        pass

    def get_grouper(self, groupby='run'):
        ''' Return a pandas Grouper object suitable for use in groupby calls.
        Args:
            groupby (str, list): Name(s) of column(s) defining the grouper
                object. Anything that would be valid inside a .groupby() call
                on a pandas structure.
        Returns:
            A pandas Grouper object constructed from the specified columns
                of the current index.
        '''
<<<<<<< HEAD
        try:
            gg = pd.core.groupby._get_grouper
        except:
            gg = pd.core.groupby.groupby._get_grouper
        return gg(self.index, groupby)[0]
=======
        return _get_grouper(self.index, groupby)[0]
>>>>>>> 7c51c4dd

    def apply(self, func, groupby='run', *args, **kwargs):
        ''' Applies the passed function to the groups defined by the groupby
        argument. Works identically to the standard pandas df.groupby() call.
        Args:
            func (callable): The function to apply to each group.
            groupby (str, list): Name(s) of column(s) defining the grouping.
            args, kwargs: Optional positional and keyword arguments to pass
                onto the function call.
        '''
        grouper = self.get_grouper(groupby)
        return self.values.groupby(grouper).apply(func, *args, **kwargs)

    def to_df(self, condition=True, entities=True, **kwargs):
        ''' Convert to a DataFrame, with columns for name and entities.
        Args:
            condition (bool): If True, adds a column for condition name, and
                names the amplitude column 'amplitude'. If False, returns just
                onset, duration, and amplitude, and gives the amplitude column
                the current column name.
            entities (bool): If True, adds extra columns for all entities.
        '''
        amp = 'amplitude' if condition else self.name
        data = pd.DataFrame({amp: self.values.values.ravel()})

        for sc in self._property_columns:
            data[sc] = getattr(self, sc)

        if condition:
            data['condition'] = self.name

        if entities:
            ent_data = self.index.reset_index(drop=True)
            data = pd.concat([data, ent_data], axis=1)

        return data.reset_index(drop=True)

    def matches_entities(self, entities, strict=False):
        ''' Checks whether current Variable's entities match the input. '''
        return matches_entities(self, entities, strict)

    def _index_entities(self):
        ''' Returns a dict of entities for the current Variable.

        Note: Only entity key/value pairs common to all rows in the Variable
            are returned. E.g., if a Variable contains events extracted from
            runs 1, 2 and 3 from subject '01', the returned dict will be
            {'subject': '01'}; the runs will be excluded as they vary across
            the Variable contents.
        '''
        constant = self.index.apply(lambda x: x.nunique() == 1)
        if constant.empty:
            self.entities = {}
        else:
            keep = self.index.columns[constant]
            self.entities = {k: self.index[k].iloc[0] for k in keep}


class SimpleVariable(BIDSVariable):
    ''' Represents a simple design matrix column that has no timing
    information.

    Args:
        name (str): Name of the column.
        data (DataFrame): A pandas DataFrame minimally containing a column
            named 'amplitude' as well as any identifying entities.
        source (str): The type of BIDS variable file the data were extracted
            from. Must be one of: 'events', 'physio', 'stim', 'confounds',
            'scans', 'sessions', 'participants', or 'beh'.
        kwargs: Optional keyword arguments passed onto superclass.
    '''

    _entity_columns = {'condition', 'amplitude'}

    def __init__(self, name, data, source, **kwargs):

        ent_cols = list(set(data.columns) - self._entity_columns)
        self.index = data.loc[:, ent_cols]

        values = data['amplitude'].reset_index(drop=True)
        values.name = name

        super(SimpleVariable, self).__init__(name, values, source)

    def split(self, grouper):
        ''' Split the current SparseRunVariable into multiple columns.

        Args:
            grouper (iterable): list to groupby, where each unique value will
                be taken as the name of the resulting column.

        Returns:
            A list of SparseRunVariables, one per unique value in the
            grouper.
        '''
        data = self.to_df(condition=True, entities=True)
        data = data.drop('condition', axis=1)

        subsets = []
        for i, (name, g) in enumerate(data.groupby(grouper)):
            name = '%s.%s' % (self.name, name)
            args = [name, g, self.source]
            if hasattr(self, 'run_info'):
                args.append(self.run_info)
            col = self.__class__(*args)
            subsets.append(col)
        return subsets

    @classmethod
    def _merge(cls, variables, name, **kwargs):
        dfs = [v.to_df() for v in variables]
        data = pd.concat(dfs, axis=0).reset_index(drop=True)
        data = data.rename(columns={name: 'amplitude'})
        return cls(name, data, source=variables[0].source, **kwargs)


class SparseRunVariable(SimpleVariable):
    ''' A sparse representation of a single column of events.

    Args:
        name (str): Name of the column.
        data (DataFrame): A pandas DataFrame minimally containing the columns
            'onset', 'duration', and 'amplitude'.
        run_info (list): A list of RunInfo objects carrying information about
            all runs represented in the Variable.
        source (str): The type of BIDS variable file the data were extracted
            from. Must be one of: 'events', 'physio', 'stim', 'confounds',
            'scans', 'sessions', 'participants', or 'beh'.
        kwargs: Optional keyword arguments passed onto superclass.
    '''

    _property_columns = {'onset', 'duration'}

    def __init__(self, name, data, run_info, source, **kwargs):
        if hasattr(run_info, 'duration'):
            run_info = [run_info]
        self.run_info = run_info
        for sc in self._property_columns:
            setattr(self, sc, data.pop(sc).values)
        super(SparseRunVariable, self).__init__(name, data, source, **kwargs)

    def get_duration(self):
        ''' Return the total duration of the Variable's run(s). '''
        return sum([r.duration for r in self.run_info])

    def to_dense(self, sampling_rate):
        ''' Convert the current sparse column to a dense representation.
        Returns: A DenseRunVariable.

        Args:
            sampling_rate (int, str): Sampling rate (in Hz) to use when
                constructing the DenseRunVariable.

        Returns:
            A DenseRunVariable.

        '''
        duration = int(math.ceil(sampling_rate * self.get_duration()))
        ts = np.zeros(duration, dtype=self.values.dtype)

        onsets = np.round(self.onset * sampling_rate).astype(int)
        durations = np.round(self.duration * sampling_rate).astype(int)

        run_i, start, last_ind = 0, 0, 0
        for i, val in enumerate(self.values.values):
            if onsets[i] < last_ind:
                start += self.run_info[run_i].duration * sampling_rate
                run_i += 1
            _onset = start + onsets[i]
            _offset = _onset + durations[i]
            ts[_onset:_offset] = val
            last_ind = onsets[i]

        run_info = list(self.run_info)
        return DenseRunVariable(self.name, ts, run_info, self.source,
                                sampling_rate)

    @classmethod
    def _merge(cls, variables, name, **kwargs):
        run_info = list(chain(*[v.run_info for v in variables]))
        return super(SparseRunVariable, cls)._merge(variables, name,
                                                    run_info=run_info,
                                                    **kwargs)


class DenseRunVariable(BIDSVariable):
    ''' A dense representation of a single column.

    Parameters
    ----------
    name : :obj:`str`
        The name of the column.
    values : :obj:`numpy.ndarray`
        The values/amplitudes to store.
    run_info : :obj:`list`
        A list of RunInfo objects carrying information about all runs
        represented in the Variable.
    source : {'events', 'physio', 'stim', 'confounds', 'scans', 'sessions', 'participants', 'beh'}
        The type of BIDS variable file the data were extracted from.
    sampling_rate : :obj:`float`
        Optional sampling rate (in Hz) to use. Must match the sampling rate used
        to generate the values. If None, the collection's sampling rate will be used.
    '''

    def __init__(self, name, values, run_info, source, sampling_rate):

        values = pd.DataFrame(values)

        if hasattr(run_info, 'duration'):
            run_info = [run_info]
        self.run_info = run_info
        self.sampling_rate = sampling_rate
        self.index = self._build_entity_index(run_info, sampling_rate)

        super(DenseRunVariable, self).__init__(name, values, source)

    def split(self, grouper):
        '''Split the current DenseRunVariable into multiple columns.

        Parameters
        ----------
        grouper : :obj:`pandas.DataFrame`
            Binary DF specifying the design matrix to use for splitting. Number
            of rows must match current ``DenseRunVariable``; a new ``DenseRunVariable``
            will be generated for each column in the grouper.

        Returns
        -------
        A list of DenseRunVariables, one per unique value in the grouper.
        '''
        values = grouper.values * self.values.values
        df = pd.DataFrame(values, columns=grouper.columns)
        return [DenseRunVariable('%s.%s' % (self.name, name), df[name].values,
                                 self.run_info, self.source,
                                 self.sampling_rate)
                for i, name in enumerate(df.columns)]

    def _build_entity_index(self, run_info, sampling_rate):
        ''' Build the entity index from run information. '''

        index = []
        sr = int(round(1000. / sampling_rate))
        _timestamps = []
        for run in run_info:
            reps = int(math.ceil(run.duration * sampling_rate))
            ent_vals = list(run.entities.values())
            df = pd.DataFrame([ent_vals] * reps, columns=list(run.entities.keys()))
            ts = pd.date_range(0, periods=len(df), freq='%sms' % sr)
            _timestamps.append(ts.to_series())
            index.append(df)
        self.timestamps = pd.concat(_timestamps, axis=0)
        return pd.concat(index, axis=0).reset_index(drop=True)

    def resample(self, sampling_rate, inplace=False, kind='linear'):
        '''Resample the Variable to the specified sampling rate.

        Parameters
        ----------
        sampling_rate : :obj:`int`, :obj:`float`
            Target sampling rate (in Hz).
        inplace : :obj:`bool`, optional
            If True, performs resampling in-place. If False, returns a resampled
            copy of the current Variable. Default is False.
        kind : {'linear', 'nearest', 'zero', 'slinear', 'quadratic', 'cubic'}
            Argument to pass to :obj:`scipy.interpolate.interp1d`; indicates
            the kind of interpolation approach to use. See interp1d docs for
            valid values. Default is 'linear'.
        '''
        if not inplace:
            var = self.clone()
            var.resample(sampling_rate, True, kind)
            return var

        if sampling_rate == self.sampling_rate:
            return

        old_sr = self.sampling_rate
        n = len(self.index)

        self.index = self._build_entity_index(self.run_info, sampling_rate)

        x = np.arange(n)
        num = int(np.ceil(n * sampling_rate / old_sr))

        f = interp1d(x, self.values.values.ravel(), kind=kind)
        x_new = np.linspace(0, n - 1, num=num)
        self.values = pd.DataFrame(f(x_new))

        self.sampling_rate = sampling_rate

    def to_df(self, condition=True, entities=True, timing=True):
        '''Convert to a DataFrame, with columns for name and entities.

        Parameters
        ----------
        condition : :obj:`bool`
            If True, adds a column for condition name, and names the amplitude
            column 'amplitude'. If False, returns just onset, duration, and
            amplitude, and gives the amplitude column the current column name.
        entities : :obj:`bool`
            If True, adds extra columns for all entities.
        timing : :obj:`bool`
            If True, includes onset and duration columns (even though events are
            sampled uniformly). If False, omits them.
        '''
        df = super(DenseRunVariable, self).to_df(condition, entities)

        if timing:
            df['onset'] = self.timestamps.values.astype(float) / 1e+9
            df['duration'] = 1. / self.sampling_rate

        return df

    @classmethod
    def _merge(cls, variables, name, sampling_rate=None, **kwargs):

        if not isinstance(sampling_rate, int):
            rates = set([v.sampling_rate for v in variables])
            if len(rates) == 1:
                sampling_rate = list(rates)[0]
            else:
                if sampling_rate is 'auto':
                    sampling_rate = max(rates)
                else:
                    msg = ("Cannot merge DenseRunVariables (%s) with different"
                           " sampling rates (%s). Either specify an integer "
                           "sampling rate to use for all variables, or set "
                           "sampling_rate='auto' to use the highest sampling "
                           "rate found." % (name, rates))
                    raise ValueError(msg)

        variables = [v.resample(sampling_rate) for v in variables]
        values = pd.concat([v.values for v in variables], axis=0)
        run_info = list(chain(*[v.run_info for v in variables]))
        source = variables[0].source
        return DenseRunVariable(name, values, run_info, source, sampling_rate)


def merge_variables(variables, name=None, **kwargs):
    '''Merge/concatenate a list of variables along the row axis.

    Parameters
    ----------
    variables : :obj:`list`
        A list of Variables to merge.
    name : :obj:`str`
        Optional name to assign to the output Variable. By default, uses the
        same name as the input variables.
    kwargs
        Optional keyword arguments to pass onto the class-specific merge() call.
        Possible args:
            - sampling_rate (int, str): The sampling rate to use if resampling
              of DenseRunVariables is necessary for harmonization. If 'auto',
              the highest sampling rate found will be used. This argument is
              only used when passing DenseRunVariables in the variables list.

    Returns
    -------
    A single BIDSVariable of the same class as the input variables.

    Notes
    -----
    - Currently, this function only support homogenously-typed lists. In
      future, it may be extended to support implicit conversion.
    - Variables in the list must all share the same name (i.e., it is not
      possible to merge two different variables into a single variable.)
    '''

    classes = set([v.__class__ for v in variables])
    if len(classes) > 1:
        raise ValueError("Variables of different classes cannot be merged. "
                         "Variables passed are of classes: %s" % classes)

    sources = set([v.source for v in variables])
    if len(sources) > 1:
        raise ValueError("Variables extracted from different types of files "
                         "cannot be merged. Sources found: %s" % sources)

    return list(classes)[0].merge(variables, **kwargs)<|MERGE_RESOLUTION|>--- conflicted
+++ resolved
@@ -156,15 +156,7 @@
             A pandas Grouper object constructed from the specified columns
                 of the current index.
         '''
-<<<<<<< HEAD
-        try:
-            gg = pd.core.groupby._get_grouper
-        except:
-            gg = pd.core.groupby.groupby._get_grouper
-        return gg(self.index, groupby)[0]
-=======
         return _get_grouper(self.index, groupby)[0]
->>>>>>> 7c51c4dd
 
     def apply(self, func, groupby='run', *args, **kwargs):
         ''' Applies the passed function to the groups defined by the groupby
