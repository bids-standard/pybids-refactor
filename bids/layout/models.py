--- conflicted
+++ resolved
@@ -85,10 +85,6 @@
 
     @property
     def relpath(self):
-<<<<<<< HEAD
-        """ No longer have access to the BIDSLayout root directory """
-=======
->>>>>>> b94864d8
         return self._artifact.get_relative_path()
 
     def get_associations(self, kind=None, include_parents=False):
